#!/usr/bin/env python3

import logging
import os
from concurrent import futures
from dataclasses import dataclass
from functools import reduce
from multiprocessing import cpu_count
from operator import add
from typing import Any, cast

import holoviews as hv
import hydra
import neptune.new as neptune
import numpy as np
import pandas as pd
import scipy
import scipy.stats
from bokeh.embed import file_html
from bokeh.resources import CDN
from neptune.new.integrations.python_logger import NeptuneHandler
from omegaconf import DictConfig, OmegaConf

import meltria.loader as meltria_loader
from eval import groundtruth
from eval.validation import check_valid_dataset
from meltria.loader import DatasetRecord
from tsdr import tsdr

hv.extension("bokeh")


# see https://docs.neptune.ai/api-reference/integrations/python-logger
logger = logging.getLogger("root_experiment")
logger.setLevel(logging.INFO)


@dataclass
class TimeSeriesPlotter:
    run: neptune.Run
    enable_upload_plots: bool
    logger: logging.Logger

    def log_plots_as_html(self, record: DatasetRecord) -> None:
        """Upload found_metrics plot images to neptune.ai."""
        if not self.enable_upload_plots:
            return
        self.logger.info(f">> Uploading plot figures of {record.chaos_case_file()} ...")
        if (gtdf := record.ground_truth_metrics_frame()) is None:
            return
        html = self.generate_html_time_series(
            record,
            gtdf,
            title=f"Chart of time series metrics {record.chaos_case_full()}",
        )
        self.run[f"dataset/figures/{record.chaos_case_full()}"].upload(
            neptune.types.File.from_content(html, extension="html"),
        )

    def log_clustering_plots_as_html(
        self,
        clustering_info: dict[str, list[str]],
        non_clustered_reduced_df: pd.DataFrame,
        record: DatasetRecord,
        anomaly_points: dict[str, np.ndarray],
    ) -> None:
        """Upload clustered time series plots to neptune.ai."""
        if not self.enable_upload_plots:
            return

        # Parallelize plotting of clustered and no-clustered metrics.
        with futures.ProcessPoolExecutor(max_workers=2) as executor:
            future_list: dict[futures.Future, str] = {}
            f = executor.submit(
                self.get_html_of_clustered_series_plots,
                clustering_info=clustering_info,
                record=record,
                anomaly_points=anomaly_points,
            )
            future_list[f] = f"tests/clustering/time_series_plots/{record.chaos_case_full()}.clustered"
            f = executor.submit(
                self.get_html_of_non_clustered_series_plots,
                non_clustered_reduced_df=non_clustered_reduced_df,
                record=record,
                anomaly_points=anomaly_points,
            )
            future_list[f] = f"tests/clustering/time_series_plots/{record.chaos_case_full()}.no_clustered"
            for future in futures.as_completed(future_list):
                neptune_path: str = future_list[future]
                html: str = future.result()
                self.run[neptune_path].upload(
                    neptune.types.File.from_content(html, extension="html"),
                )

    @classmethod
    def get_html_of_clustered_series_plots(
        cls,
        clustering_info: dict[str, list[str]],
        record: DatasetRecord,
        anomaly_points: dict[str, np.ndarray],
    ) -> str:
        """Upload clustered time series plots to neptune.ai."""
        logger.info(f">> Uploading clustering plots of {record.chaos_case_file()} ...")
        figures: list[hv.Overlay] = []
        for rep_metric, sub_metrics in clustering_info.items():
            clustered_metrics: list[str] = [rep_metric] + sub_metrics
            fig: hv.Overlay = cls.generate_figure_time_series(
                data=record.data_df[clustered_metrics],
                anomaly_points=anomaly_points,
                title=f"Chart of time series metrics {record.chaos_case_full()} / rep:{rep_metric}",
                width_and_height=(800, 400),
            )
            figures.append(fig)
        if len(figures) == 0:
            return ""
        final_fig = reduce(add, figures)
        return file_html(hv.render(final_fig), CDN, record.chaos_case_full())

    @classmethod
    def get_html_of_non_clustered_series_plots(
        cls,
        record: DatasetRecord,
        non_clustered_reduced_df: pd.DataFrame,
        anomaly_points: dict[str, np.ndarray],
    ) -> str:
        """Upload non-clustered time series plots to neptune.ai."""
        logger.info(f">> Uploading non-clustered plots of {record.chaos_case_file()} ...")
        if len(non_clustered_reduced_df.columns) == 0:
            return ""

        figures: list[hv.Overlay] = []
        for service, metrics in record.pk.group_metrics_by_service(list(non_clustered_reduced_df.columns)).items():
            fig: hv.Overlay = cls.generate_figure_time_series(
                data=non_clustered_reduced_df[metrics],
                anomaly_points=anomaly_points,
                title=f"Chart of time series metrics {record.chaos_case_full()} / {service} [no clustered]",
                width_and_height=(800, 400),
            )
            figures.append(fig)
        final_fig = reduce(add, figures)
        return cast(str, file_html(hv.render(final_fig), CDN, record.chaos_case_full()))

    @classmethod
    def generate_html_time_series(
        cls,
        record: DatasetRecord,
        data: pd.DataFrame,
        title: str,
        anomaly_points: dict[str, np.ndarray] = {},
    ) -> str:
        fig = cls.generate_figure_time_series(data, title=title, anomaly_points=anomaly_points)
        return cast(str, file_html(hv.render(fig), CDN, record.chaos_case_full()))

    @classmethod
    def generate_figure_time_series(
        cls,
        data: pd.DataFrame,
        title: str,
        width_and_height: tuple[int, int] = (1200, 600),
        anomaly_points: dict[str, np.ndarray] = {},
    ) -> hv.Overlay:
        hv_curves = []
        for column in data.columns:
            vals: np.ndarray = scipy.stats.zscore(data[column].to_numpy())
            df = pd.DataFrame(
                data={
                    "x": np.arange(vals.size),
                    "y": vals,
                    "label": column,  # to show label with hovertool
                }
            )
            line = hv.Curve(df, label=column).opts(tools=["hover", "tap"])
            if (points := anomaly_points.get(column)) is None:
                hv_curves.append(line)
            else:
                ap = np.array([(p[0], vals[p[0]]) for p in points])
                hv_curves.append(line * hv.Points(ap).opts(color="red", size=8, marker="x"))
        return hv.Overlay(hv_curves).opts(
            title=title,
            tools=["hover", "tap"],
            width=width_and_height[0],
            height=width_and_height[1],
            xlabel="time",
            ylabel="zscore",
            fontsize={"legend": 8},
            show_grid=True,
            legend_limit=100,
            show_legend=True,
            legend_position="right",
            legend_muted=True,
        )


def eval_tsdr_a_record(
    record: DatasetRecord,
    cfg: DictConfig,
    ts_plotter: TimeSeriesPlotter,
) -> tuple[list[dict[str, Any]], list[dict[str, str]], dict[str, str]]:
    # check any True of all causal paths
    valid_dataset_ok: bool | None = None
    if cfg.disable_dataset_validation:
        logger.info(f">> Skip validation of dataset {record.chaos_case_full()} ...")
    else:
        logger.info(f">> Validating dataset {record.chaos_case_full()} ...")
        valid_dataset_ok = check_valid_dataset(
            record,
            OmegaConf.to_container(cfg.labbeling, resolve=True),
            cfg.time.fault_inject_time_index,
        )

    ts_plotter.log_plots_as_html(record)

    logger.info(f">> Running tsdr {record.chaos_case_full()} ...")

    tsdr_param = {'time_fault_inject_time_index': cfg.time.fault_inject_time_index}
    tsdr_param.update({f'step1_{k}': v for k, v in OmegaConf.to_container(cfg.step1, resolve=True).items()})
    tsdr_param.update({f'step2_{k}': v for k, v in OmegaConf.to_container(cfg.step2, resolve=True).items()})
    reducer = tsdr.Tsdr(cfg.step1.model_name, **tsdr_param)
    tsdr_stat, clustering_info, anomaly_points = reducer.run(
        X=record.data_df, pk=record.pk, max_workers=cpu_count(),
    )

    # evaluate and upload the result of tsdr

    tests_items: list[dict[str, Any]] = []
    # skip the first item of tsdr_stat because it
    for i, (reduced_df, stat_df, elapsed_time) in enumerate(tsdr_stat[1:], start=1):
        ok, found_metrics = groundtruth.check_tsdr_ground_truth_by_route(
            pk=record.pk, metrics=list(reduced_df.columns), chaos_type=record.chaos_type(), chaos_comp=record.chaos_comp(),
        )
        num_series_by_type: dict[str, int] = {}
        for metric_type, ok in cfg.target_metric_types.items():
            if not ok:
                continue
            num_series_by_type[f"num_series/{metric_type}/raw"] = tsdr_stat[0][1].loc[metric_type]['count'].sum()
            num_series_by_type[f"num_series/{metric_type}/filtered"] = tsdr_stat[1][1].loc[metric_type]['count'].sum()
            num_series_by_type[f"num_series/{metric_type}/reduced"] = stat_df.loc[metric_type]['count'].sum()
        tests_items.append({
            'chaos_type': record.chaos_type(),
            'chaos_comp': record.chaos_comp(),
            'metrics_file': record.basename_of_metrics_file(),
            'step': f"step{i}",
            'valid_dataset_ok': valid_dataset_ok,
            'ok': ok,
            'num_series/total/raw': tsdr_stat[0][1]['count'].sum(),  # raw
            'num_series/total/filtered': tsdr_stat[1][1]['count'].sum(),  # after step0
            'num_series/total/reduced': stat_df['count'].sum(),  # after step{i}
            **num_series_by_type,
            'elapsed_time': elapsed_time,
            'found_metrics': ','.join(found_metrics),
            'grafana_dashboard_url': record.grafana_dashboard_url(),
        })

    clustering_items: list[dict[str, str]] = []
    for representative_metric, sub_metrics in clustering_info.items():
        clustering_items.append({
            'chaos_type': record.chaos_type(),
            'chaos_comp': record.chaos_comp(),
            'metrics_file': record.basename_of_metrics_file(),
            'representative_metric': representative_metric,
            'sub_metrics': ','.join(sub_metrics),
        })

    rep_metrics: list[str] = list(clustering_info.keys())
    post_clustered_reduced_df = tsdr_stat[-1][0]  # the last item pf tsdr_stat should be clustered result.
    non_clustered_reduced_df: pd.DataFrame = post_clustered_reduced_df.drop(columns=rep_metrics)
    non_clustered_item: dict[str, str] = {
        'chaos_type': record.chaos_type(),
        'chaos_comp': record.chaos_comp(),
        'metrics_file': record.basename_of_metrics_file(),
        'non_clustered_metrics': ','.join(non_clustered_reduced_df.columns),
    }

    ts_plotter.log_clustering_plots_as_html(
        clustering_info, non_clustered_reduced_df, record, anomaly_points,
    )

    return tests_items, clustering_items, non_clustered_item


def save_scores(
    run: neptune.Run,
    tests: list[dict[str, Any]],
    clustering: list[dict[str, Any]],
    non_clustered: list[dict[str, Any]],
    target_metric_types: dict[str, bool],
) -> None:
    clustering_df = pd.DataFrame(clustering).set_index(
        [
            "chaos_type",
            "chaos_comp",
            "metrics_file",
            "representative_metric",
            "sub_metrics",
        ]
    )
    non_clustered_df = pd.DataFrame(non_clustered).set_index(["chaos_type", "chaos_comp", "metrics_file"])
    tests_df = pd.DataFrame(tests).set_index(
        ["chaos_type", "chaos_comp", "metrics_file", "grafana_dashboard_url", "step"]
    )

    run["tests/clustering/clustered_table"].upload(neptune.types.File.as_html(clustering_df))
    run["tests/clustering/non_clustered_table"].upload(neptune.types.File.as_html(non_clustered_df))

    run["scores/summary"].upload(neptune.types.File.as_html(tests_df))

    def agg_score(x: pd.DataFrame) -> pd.Series:
        tp = int(x["ok"].sum())
        fn = int((~x["ok"]).sum())
        rate = 1 - x["num_series/total/reduced"] / x["num_series/total/filtered"]
        valid: pd.Series = x["valid_dataset_ok"]
        num_series_items: dict[str, str] = {}
        for metric_type, ok in target_metric_types.items():
            if not ok:
                continue
            num_series_items[f"num_series/{metric_type}"] = "/".join(
                [
                    f"{int(x[f'num_series/{metric_type}/reduced'].mean())}",
                    f"{int(x[f'num_series/{metric_type}/filtered'].mean())}",
                    f"{int(x[f'num_series/{metric_type}/raw'].mean())}",
                ]
            )
        d = {
            "data_validity": int(valid.sum()) / valid.size if valid.notnull().any() else np.NaN,
            "tp": tp,
            "fn": fn,
            "accuracy": tp / (tp + fn),
            "num_series/total": "/".join(
                [
                    f"{int(x['num_series/total/reduced'].mean())}",
                    f"{int(x['num_series/total/filtered'].mean())}",
                    f"{int(x['num_series/total/raw'].mean())}",
                ]
            ),
            **num_series_items,
            "reduction_rate_mean": rate.mean(),
            "reduction_rate_max": rate.max(),
            "reduction_rate_min": rate.min(),
            "elapsed_time": x["elapsed_time"].mean(),
            "elapsed_time_max": x["elapsed_time"].max(),
            "elapsed_time_min": x["elapsed_time"].min(),
        }
        return pd.Series(d)

    scores_by_step = tests_df.groupby("step").apply(agg_score).reset_index().set_index("step")
    scores_by_chaos_type = (
        tests_df.groupby(["chaos_type", "step"]).apply(agg_score).reset_index().set_index(["chaos_type", "step"])
    )
    scores_by_chaos_comp = (
        tests_df.groupby(["chaos_comp", "step"]).apply(agg_score).reset_index().set_index(["chaos_comp", "step"])
    )
    scores_by_chaos_type_and_comp = (
        tests_df.groupby(
            ["chaos_type", "chaos_comp", "step"],
        )
        .apply(agg_score)
        .reset_index()
        .set_index(["chaos_type", "chaos_comp", "step"])
    )
    total_scores: pd.Series = scores_by_step.loc["step2"]
    for col in ["elapsed_time", "elapsed_time_max", "elapsed_time_min"]:
        total_scores[col] = scores_by_step.loc["step1"][col] + scores_by_step.loc["step2"][col]

    run["scores"] = total_scores.to_dict()
    run["scores/summary_by_step"].upload(neptune.types.File.as_html(scores_by_step))
    run["scores/summary_by_chaos_type"].upload(neptune.types.File.as_html(scores_by_chaos_type))
    run["scores/summary_by_chaos_comp"].upload(neptune.types.File.as_html(scores_by_chaos_comp))
    run["scores/summary_by_chaos_type_and_chaos_comp"].upload(
        neptune.types.File.as_html(scores_by_chaos_type_and_comp)
    )
    for df in [
        scores_by_step,
        scores_by_chaos_type,
        scores_by_chaos_comp,
        scores_by_chaos_type_and_comp,
    ]:
        with pd.option_context("display.max_rows", None, "display.max_columns", None):
            logger.info("\n" + df.to_string())


def eval_tsdr(run: neptune.Run, cfg: DictConfig) -> None:
    ts_plotter: TimeSeriesPlotter = TimeSeriesPlotter(
        run=run,
        enable_upload_plots=cfg.upload_plots,
        logger=logger,
    )

    dataset_generator = meltria_loader.load_dataset_as_generator(
        cfg.metrics_files,
        cast(dict[str, bool], OmegaConf.to_container(cfg.target_metric_types, resolve=True)),
        cfg.time.num_datapoints,
    )
    logger.info("Loading metrics files")

    clustering_items: list[dict[str, Any]] = []
    non_clustered_items: list[dict[str, Any]] = []
    tests_items: list[dict[str, Any]] = []

    for records in dataset_generator:
        for record in records:
<<<<<<< HEAD
            _tests_items, _clustering_items, _non_clustered_item = eval_tsdr_a_record(record, cfg, ts_plotter)
            tests_items.extend(_tests_items)
            clustering_items.extend(_clustering_items)
            non_clustered_items.append(_non_clustered_item)

            del record  # reduce memory usage

    save_scores(run, tests_items, clustering_items, non_clustered_items, cfg.target_metric_types)
=======
            # check any True of all causal paths
            valid_dataset_ok: bool | None = None
            if cfg.disable_dataset_validation:
                logger.info(f">> Skip validation of dataset {record.chaos_case_full()} ...")
            else:
                logger.info(f">> Validating dataset {record.chaos_case_full()} ...")
                valid_dataset_ok = check_valid_dataset(
                    record,
                    cast(dict[str, Any], OmegaConf.to_container(cfg.labbeling, resolve=True)),
                    cfg.time.fault_inject_time_index,
                )

            ts_plotter.log_plots_as_html(record)

            logger.info(f">> Running tsdr {record.chaos_case_full()} ...")

            tsdr_param = {"time_fault_inject_time_index": cfg.time.fault_inject_time_index}
            pycfg_step1 = cast(dict[str, Any], OmegaConf.to_container(cfg.step1, resolve=True))
            pycfg_step2 = cast(dict[str, Any], OmegaConf.to_container(cfg.step2, resolve=True))
            tsdr_param.update({f"step1_{k}": v for k, v in pycfg_step1.items()})
            tsdr_param.update({f"step2_{k}": v for k, v in pycfg_step2.items()})
            reducer = tsdr.Tsdr(cfg.step1.model_name, **tsdr_param)
            tsdr_stat, clustering_info, anomaly_points = reducer.run(
                X=record.data_df,
                pk=record.pk,
                max_workers=cpu_count(),
            )
            # skip the first item of tsdr_stat because it
            for i, (reduced_df, stat_df, elapsed_time) in enumerate(tsdr_stat[1:], start=1):
                ok, found_metrics = groundtruth.check_tsdr_ground_truth_by_route(
                    pk=record.pk,
                    metrics=list(reduced_df.columns),
                    chaos_type=record.chaos_type(),
                    chaos_comp=record.chaos_comp(),
                )
                num_series_by_type: dict[str, int] = {}
                for metric_type, ok in cfg.target_metric_types.items():
                    if not ok:
                        continue
                    num_series_by_type[f"num_series/{metric_type}/raw"] = (
                        tsdr_stat[0][1].loc[metric_type]["count"].sum()
                    )
                    num_series_by_type[f"num_series/{metric_type}/filtered"] = (
                        tsdr_stat[1][1].loc[metric_type]["count"].sum()
                    )
                    num_series_by_type[f"num_series/{metric_type}/reduced"] = stat_df.loc[metric_type]["count"].sum()
                tests_records.append(
                    {
                        "chaos_type": record.chaos_type(),
                        "chaos_comp": record.chaos_comp(),
                        "metrics_file": record.basename_of_metrics_file(),
                        "step": f"step{i}",
                        "valid_dataset_ok": valid_dataset_ok,
                        "ok": ok,
                        "num_series/total/raw": tsdr_stat[0][1]["count"].sum(),  # raw
                        "num_series/total/filtered": tsdr_stat[1][1]["count"].sum(),  # after step0
                        "num_series/total/reduced": stat_df["count"].sum(),  # after step{i}
                        **num_series_by_type,
                        "elapsed_time": elapsed_time,
                        "found_metrics": ",".join(found_metrics),
                        "grafana_dashboard_url": record.grafana_dashboard_url(),
                    }
                )

            for representative_metric, sub_metrics in clustering_info.items():
                clustering_records.append(
                    {
                        "chaos_type": record.chaos_type(),
                        "chaos_comp": record.chaos_comp(),
                        "metrics_file": record.basename_of_metrics_file(),
                        "representative_metric": representative_metric,
                        "sub_metrics": ",".join(sub_metrics),
                    }
                )

            rep_metrics: list[str] = list(clustering_info.keys())
            post_clustered_reduced_df = tsdr_stat[-1][0]  # the last item pf tsdr_stat should be clustered result.
            non_clustered_reduced_df: pd.DataFrame = post_clustered_reduced_df.drop(columns=rep_metrics)
            non_clustered_records.append(
                {
                    "chaos_type": record.chaos_type(),
                    "chaos_comp": record.chaos_comp(),
                    "metrics_file": record.basename_of_metrics_file(),
                    "non_clustered_metrics": ",".join(non_clustered_reduced_df.columns),
                }
            )

            ts_plotter.log_clustering_plots_as_html(
                clustering_info,
                non_clustered_reduced_df,
                record,
                anomaly_points,
            )
        del records  # reduce memory usage

    save_scores(
        run,
        tests_records,
        clustering_records,
        non_clustered_records,
        cfg.target_metric_types,
    )
>>>>>>> b35ad16e


@hydra.main(version_base="1.2", config_path="../conf/tsdr", config_name="config")
def main(cfg: DictConfig) -> None:
    logging.basicConfig(format="%(asctime)s %(levelname)s:%(message)s", level=logging.INFO)

    # Setup neptune.ai client
    run: neptune.Run = neptune.init(
        project=os.environ["TSDR_NEPTUNE_PROJECT"],
        api_token=os.environ["TSDR_NEPTUNE_API_TOKEN"],
        mode=cfg.neptune.mode,
    )
    npt_handler = NeptuneHandler(run=run)
    logger.addHandler(npt_handler)

    run["dataset/id"] = cfg.dataset_id
    run["dataset/num_metrics_files"] = len(cfg.metrics_files)
    params = {
        "target_metric_types": OmegaConf.to_container(cfg.target_metric_types, resolve=True),
    }

    # Hydra parameters are passed to the Neptune.ai run object
    pycfg_step1 = cast(dict[str, Any], OmegaConf.to_container(cfg.step1, resolve=True))
    params.update({f"step1_{k}": v for k, v in pycfg_step1.items()})
    pycfg_step2 = cast(dict[str, Any], OmegaConf.to_container(cfg.step2, resolve=True))
    params.update({f"step2_{k}": v for k, v in pycfg_step2.items()})

    run["parameters"] = params
    run.wait()  # sync parameters for 'async' neptune mode

    logger.info(OmegaConf.to_yaml(cfg))

    eval_tsdr(run, cfg)

    run.stop()


if __name__ == "__main__":
    main()<|MERGE_RESOLUTION|>--- conflicted
+++ resolved
@@ -204,7 +204,7 @@
         logger.info(f">> Validating dataset {record.chaos_case_full()} ...")
         valid_dataset_ok = check_valid_dataset(
             record,
-            OmegaConf.to_container(cfg.labbeling, resolve=True),
+            cast(dict[str, Any], OmegaConf.to_container(cfg.labbeling, resolve=True)),
             cfg.time.fault_inject_time_index,
         )
 
@@ -213,8 +213,10 @@
     logger.info(f">> Running tsdr {record.chaos_case_full()} ...")
 
     tsdr_param = {'time_fault_inject_time_index': cfg.time.fault_inject_time_index}
-    tsdr_param.update({f'step1_{k}': v for k, v in OmegaConf.to_container(cfg.step1, resolve=True).items()})
-    tsdr_param.update({f'step2_{k}': v for k, v in OmegaConf.to_container(cfg.step2, resolve=True).items()})
+    pycfg_step1 = cast(dict[str, Any], OmegaConf.to_container(cfg.step1, resolve=True))
+    pycfg_step2 = cast(dict[str, Any], OmegaConf.to_container(cfg.step2, resolve=True))
+    tsdr_param.update({f'step1_{k}': v for k, v in pycfg_step1.items()})
+    tsdr_param.update({f'step2_{k}': v for k, v in pycfg_step2.items()})
     reducer = tsdr.Tsdr(cfg.step1.model_name, **tsdr_param)
     tsdr_stat, clustering_info, anomaly_points = reducer.run(
         X=record.data_df, pk=record.pk, max_workers=cpu_count(),
@@ -398,7 +400,6 @@
 
     for records in dataset_generator:
         for record in records:
-<<<<<<< HEAD
             _tests_items, _clustering_items, _non_clustered_item = eval_tsdr_a_record(record, cfg, ts_plotter)
             tests_items.extend(_tests_items)
             clustering_items.extend(_clustering_items)
@@ -407,110 +408,6 @@
             del record  # reduce memory usage
 
     save_scores(run, tests_items, clustering_items, non_clustered_items, cfg.target_metric_types)
-=======
-            # check any True of all causal paths
-            valid_dataset_ok: bool | None = None
-            if cfg.disable_dataset_validation:
-                logger.info(f">> Skip validation of dataset {record.chaos_case_full()} ...")
-            else:
-                logger.info(f">> Validating dataset {record.chaos_case_full()} ...")
-                valid_dataset_ok = check_valid_dataset(
-                    record,
-                    cast(dict[str, Any], OmegaConf.to_container(cfg.labbeling, resolve=True)),
-                    cfg.time.fault_inject_time_index,
-                )
-
-            ts_plotter.log_plots_as_html(record)
-
-            logger.info(f">> Running tsdr {record.chaos_case_full()} ...")
-
-            tsdr_param = {"time_fault_inject_time_index": cfg.time.fault_inject_time_index}
-            pycfg_step1 = cast(dict[str, Any], OmegaConf.to_container(cfg.step1, resolve=True))
-            pycfg_step2 = cast(dict[str, Any], OmegaConf.to_container(cfg.step2, resolve=True))
-            tsdr_param.update({f"step1_{k}": v for k, v in pycfg_step1.items()})
-            tsdr_param.update({f"step2_{k}": v for k, v in pycfg_step2.items()})
-            reducer = tsdr.Tsdr(cfg.step1.model_name, **tsdr_param)
-            tsdr_stat, clustering_info, anomaly_points = reducer.run(
-                X=record.data_df,
-                pk=record.pk,
-                max_workers=cpu_count(),
-            )
-            # skip the first item of tsdr_stat because it
-            for i, (reduced_df, stat_df, elapsed_time) in enumerate(tsdr_stat[1:], start=1):
-                ok, found_metrics = groundtruth.check_tsdr_ground_truth_by_route(
-                    pk=record.pk,
-                    metrics=list(reduced_df.columns),
-                    chaos_type=record.chaos_type(),
-                    chaos_comp=record.chaos_comp(),
-                )
-                num_series_by_type: dict[str, int] = {}
-                for metric_type, ok in cfg.target_metric_types.items():
-                    if not ok:
-                        continue
-                    num_series_by_type[f"num_series/{metric_type}/raw"] = (
-                        tsdr_stat[0][1].loc[metric_type]["count"].sum()
-                    )
-                    num_series_by_type[f"num_series/{metric_type}/filtered"] = (
-                        tsdr_stat[1][1].loc[metric_type]["count"].sum()
-                    )
-                    num_series_by_type[f"num_series/{metric_type}/reduced"] = stat_df.loc[metric_type]["count"].sum()
-                tests_records.append(
-                    {
-                        "chaos_type": record.chaos_type(),
-                        "chaos_comp": record.chaos_comp(),
-                        "metrics_file": record.basename_of_metrics_file(),
-                        "step": f"step{i}",
-                        "valid_dataset_ok": valid_dataset_ok,
-                        "ok": ok,
-                        "num_series/total/raw": tsdr_stat[0][1]["count"].sum(),  # raw
-                        "num_series/total/filtered": tsdr_stat[1][1]["count"].sum(),  # after step0
-                        "num_series/total/reduced": stat_df["count"].sum(),  # after step{i}
-                        **num_series_by_type,
-                        "elapsed_time": elapsed_time,
-                        "found_metrics": ",".join(found_metrics),
-                        "grafana_dashboard_url": record.grafana_dashboard_url(),
-                    }
-                )
-
-            for representative_metric, sub_metrics in clustering_info.items():
-                clustering_records.append(
-                    {
-                        "chaos_type": record.chaos_type(),
-                        "chaos_comp": record.chaos_comp(),
-                        "metrics_file": record.basename_of_metrics_file(),
-                        "representative_metric": representative_metric,
-                        "sub_metrics": ",".join(sub_metrics),
-                    }
-                )
-
-            rep_metrics: list[str] = list(clustering_info.keys())
-            post_clustered_reduced_df = tsdr_stat[-1][0]  # the last item pf tsdr_stat should be clustered result.
-            non_clustered_reduced_df: pd.DataFrame = post_clustered_reduced_df.drop(columns=rep_metrics)
-            non_clustered_records.append(
-                {
-                    "chaos_type": record.chaos_type(),
-                    "chaos_comp": record.chaos_comp(),
-                    "metrics_file": record.basename_of_metrics_file(),
-                    "non_clustered_metrics": ",".join(non_clustered_reduced_df.columns),
-                }
-            )
-
-            ts_plotter.log_clustering_plots_as_html(
-                clustering_info,
-                non_clustered_reduced_df,
-                record,
-                anomaly_points,
-            )
-        del records  # reduce memory usage
-
-    save_scores(
-        run,
-        tests_records,
-        clustering_records,
-        non_clustered_records,
-        cfg.target_metric_types,
-    )
->>>>>>> b35ad16e
 
 
 @hydra.main(version_base="1.2", config_path="../conf/tsdr", config_name="config")
